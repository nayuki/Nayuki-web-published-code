--- conflicted
+++ resolved
@@ -32,21 +32,13 @@
 		
 		# Action 1
 		path = "Hello Python Timestamp.txt"
-<<<<<<< HEAD
-		pathlib.Path(path).touch(exists_ok=False)
-=======
 		pathlib.Path(path).touch(exist_ok=False)
->>>>>>> 0cb9d464
 		wt.set_creation_time    (path, 630822816000000000)
 		wt.set_modification_time(path, 632508663050000000)
 		
 		# Action 2
 		path = "\u4f60\u597d\u30d1\u30a4\u30bd\u30f3.txt"
-<<<<<<< HEAD
-		pathlib.Path(path).touch(exists_ok=False)
-=======
 		pathlib.Path(path).touch(exist_ok=False)
->>>>>>> 0cb9d464
 		wt.set_creation_time    (path, wintimestamp.datetime_to_ticks(datetime.datetime(2014, 9, 21,  1, 23, 45,      0)))
 		wt.set_modification_time(path, wintimestamp.datetime_to_ticks(datetime.datetime(2014, 9, 21, 12, 34, 56, 789000)))
 
